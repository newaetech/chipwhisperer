from ..scopes.cwhardware.ChipWhispererSAM3Update import SAMFWLoader
from ...hardware.naeusb.naeusb import NAEUSB
from typing import Callable, Union

import io

class ChipWhispererCommonInterface:
    def __init__(self):
        pass

    def _getNAEUSB(self) -> NAEUSB:
        raise NotImplementedError("_getNAEUSB() method required")

    def _getFWPy(self) -> Callable[[bool], Union[str, io.BytesIO]]:
        raise NotImplementedError("_getFWPy method required")

    @property
    def latest_fw(self) -> dict[int, int]:
        fwver = self._getFWPy()
        return {"major": fwver[0], "minor": fwver[1]}

    @property
    def latest_fw_str(self) -> str:
        fwver = self._getFWPy()
        return "{}.{}.0".format(fwver[0], fwver[1])

    @property
    def fw_version(self) -> dict[int, int, int]:
        a = self._getNAEUSB().readFwVersion()
        return {"major": a[0], "minor": a[1], "debug": a[2]}

    @property
    def fw_version_str(self) -> str:
        """A string of the firmware version:: 
        
            'x.y.z'
        """
        a = self._getNAEUSB().readFwVersion()
        return "{}.{}.{}".format(a[0], a[1], a[2])

    @property
    def sam_build_date(self) -> str:
        """The date the SAM3U firmware was built on

        .. versionadded:: 5.6.1
            Added sam build date to chipwhisperer
        """
        return self._getNAEUSB().get_fw_build_date()

    @property
    def sn(self) -> str:
        return self._getNAEUSB().snum

<<<<<<< HEAD
    @property
    def get_serial_ports(self) -> tuple[str, int]:
=======
    def get_serial_ports(self):
>>>>>>> 04da2d6a
        """Get serial ports associated with a ChipWhisperer

        .. versionadded:: 5.5
            Add get_serial_ports()
        """
        return self._getNAEUSB().get_serial_ports()

    def upgrade_firmware(self):
        """Attempt a firmware upgrade. See https://chipwhisperer.readthedocs.io/en/latest/firmware.html for more information.

        .. versionadded:: 5.6.1
            Improved programming interface
        """
        prog = SAMFWLoader(self)
        prog.auto_program()

    def reset_sam3u(self):
        """Reset the ChipWhisperer's microcontroller

        .. versionadded:: 5.6.1
            Add common cw interface
        """
        self._getNAEUSB().reset()<|MERGE_RESOLUTION|>--- conflicted
+++ resolved
@@ -51,12 +51,7 @@
     def sn(self) -> str:
         return self._getNAEUSB().snum
 
-<<<<<<< HEAD
-    @property
     def get_serial_ports(self) -> tuple[str, int]:
-=======
-    def get_serial_ports(self):
->>>>>>> 04da2d6a
         """Get serial ports associated with a ChipWhisperer
 
         .. versionadded:: 5.5
