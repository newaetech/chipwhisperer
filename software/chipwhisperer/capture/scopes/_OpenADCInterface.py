--- conflicted
+++ resolved
@@ -1244,8 +1244,7 @@
         # Flush output FIFO
         self.sendMessage(CODE_READ, ADDR_ADCDATA, None, False, None)
 
-<<<<<<< HEAD
-    def readData(self, NumberPoints=None, progressDialog=None):
+    def readData(self, numberPoints=None, progressDialog=None):
 
         if self._streammode:
             # Process data
@@ -1260,23 +1259,6 @@
                     break
                 s = i + 1
                 data[dbuf2_idx: (dbuf2_idx + (bsize - 1))] = self._sbuf[s:(s + (bsize - 1))]
-=======
-    def readData(self, numberPoints=None, progressDialog=None):
-        datapoints = []
-
-        if numberPoints == None:
-            numberPoints = 0x1000
-
-        if self.ddrMode:
-            # We were passed number of samples to read. DDR interface
-            # reads 3 points per 4 bytes, and reads in blocks of
-            # 256 bytes (e.g.: 192 samples)
-            NumberPackages = numberPoints / 192
-
-            # If user requests we send extra then scale back afterwards
-            if (numberPoints % 192) > 0:
-                NumberPackages = NumberPackages + 1
->>>>>>> c9b666cd
 
                 # Write to next section
                 dbuf2_idx += (bsize - 1)
@@ -1293,26 +1275,17 @@
         else:
             datapoints = []
 
-            if NumberPoints == None:
-                NumberPoints = 0x1000
-
-<<<<<<< HEAD
+        if numberPoints == None:
+            numberPoints = 0x1000
+
             if self.ddrMode:
                 # We were passed number of samples to read. DDR interface
                 # reads 3 points per 4 bytes, and reads in blocks of
                 # 256 bytes (e.g.: 192 samples)
-                NumberPackages = NumberPoints / 192
-=======
-            # We get 3 samples in each word returned (word = 4 bytes)
-            # So need to convert samples requested to words, rounding
-            # up if we request an incomplete number
-            nwords = numberPoints / 3
-            if numberPoints % 3:
-                nwords = nwords + 1
->>>>>>> c9b666cd
+            NumberPackages = numberPoints / 192
 
                 # If user requests we send extra then scale back afterwards
-                if (NumberPoints % 192) > 0:
+            if (numberPoints % 192) > 0:
                     NumberPackages = NumberPackages + 1
 
                 start = 0
@@ -1331,23 +1304,16 @@
                 # We get 3 samples in each word returned (word = 4 bytes)
                 # So need to convert samples requested to words, rounding
                 # up if we request an incomplete number
-                nwords = NumberPoints / 3
-                if NumberPoints % 3:
+            nwords = numberPoints / 3
+            if numberPoints % 3:
                     nwords = nwords + 1
 
                 # Return 4x as many bytes as words, +1 for sync byte
                 BytesPerPackage = nwords * 4 + 1
 
-<<<<<<< HEAD
             for status in range(0, NumberPackages):
                 # Address of DDR is auto-incremented following a read command
                 # so no need to write new address
-=======
-            #If bytesToRead is huge, we only read what is needed
-            #Bytes get packed 3 samples / 4 bytes
-            #Add some extra in case needed
-            hypBytes = (numberPoints * 4) / 3 + 256
->>>>>>> c9b666cd
 
                 # print "Address=%x"%self.getDDRAddress()
 
@@ -1363,43 +1329,34 @@
                 #If bytesToRead is huge, we only read what is needed
                 #Bytes get packed 3 samples / 4 bytes
                 #Add some extra in case needed
-                hypBytes = (NumberPoints * 4)/3 + 256
+            hypBytes = (numberPoints * 4) / 3 + 256
 
                 bytesToRead = min(hypBytes, bytesToRead)
 
                 # +1 for sync byte
                 data = self.sendMessage(CODE_READ, ADDR_ADCDATA, None, False, bytesToRead + 1)  # BytesPerPackage)
 
-<<<<<<< HEAD
                 # for p in data:
                 #       print "%x "%p,
 
                 if data:
                     datapoints = datapoints + self.processData(data, 0.0)
-=======
+
+                if progressDialog:
+                    progressDialog.setValue(status)
+
+                    if progressDialog.wasCanceled():
+                        break
+
+            # for point in datapoints:
+            #       print "%3x"%(int((point+0.5)*1024))
+
         if len(datapoints) > numberPoints:
             datapoints = datapoints[0:numberPoints]
 
         # if len(datapoints) < numberPoints:
-        # print len(datapoints),
+            # print len(datapoints),
         # print numberPoints
->>>>>>> c9b666cd
-
-                if progressDialog:
-                    progressDialog.setValue(status)
-
-                    if progressDialog.wasCanceled():
-                        break
-
-            # for point in datapoints:
-            #       print "%3x"%(int((point+0.5)*1024))
-
-            if len(datapoints) > NumberPoints:
-                datapoints = datapoints[0:NumberPoints]
-
-            # if len(datapoints) < NumberPoints:
-            # print len(datapoints),
-            # print NumberPoints
 
             return datapoints
 
