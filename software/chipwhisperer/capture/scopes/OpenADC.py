--- conflicted
+++ resolved
@@ -400,11 +400,7 @@
         self.setCurrentScope(cwrev2, False)
         defscope = cwrev2
         
-<<<<<<< HEAD
-        cw_cons = {"None":None}
-=======
         cw_cons = {}
->>>>>>> 2674e161
         
         if ftdi:
             ftdi.paramListUpdated.connect(self.emitParamListUpdated)
