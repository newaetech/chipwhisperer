#!/usr/bin/python
# -*- coding: utf-8 -*-
#
# Copyright (c) 2013-2016, NewAE Technology Inc
# All rights reserved.
#
# Find this and more at newae.com - this file is part of the chipwhisperer
# project, http://www.assembla.com/spaces/chipwhisperer
#
#    This file is part of chipwhisperer.
#
#    chipwhisperer is free software: you can redistribute it and/or modify
#    it under the terms of the GNU General Public License as published by
#    the Free Software Foundation, either version 3 of the License, or
#    (at your option) any later version.
#
#    chipwhisperer is distributed in the hope that it will be useful,
#    but WITHOUT ANY WARRANTY; without even the implied warranty of
#    MERCHANTABILITY or FITNESS FOR A PARTICULAR PURPOSE.  See the
#    GNU Lesser General Public License for more details.
#
#    You should have received a copy of the GNU General Public License
#    along with chipwhisperer.  If not, see <http://www.gnu.org/licenses/>.
#=================================================
import logging

import _OpenADCInterface as openadc
from chipwhisperer.common.utils.parameter import Parameterized, Parameter
from chipwhisperer.common.utils import util, timer


class OpenADCQt(Parameterized):
    _name= 'OpenADC'

    def __init__(self):
        self.dataUpdated = util.Signal()

        self.getParams()

        self.offset = 0.5
        self.ser = None
        self.sc = None
        self.parm_hwinfo = None
        self.parm_gain = None
        self.parm_trigger = None
        self.parm_clock = None

        self.datapoints = []

        self.timerStatusRefresh = timer.Timer()
        self.timerStatusRefresh.timeout.connect(self.statusRefresh)

    def setEnabled(self, enabled):
        pass

    def statusRefresh(self):
        pass

    def processData(self, data):
        fpData = []

        if data[0] != 0xAC:
            logging.warning("Unexpected sync byte: 0x%x" % data[0])
            return None

        for i in range(2, len(data)-1, 2):
            if (0x80 & data[i + 1]) or ((0x80 & data[i + 0]) == 0):
                logging.error('Error at byte ' + str(i) + '. Bytes: %x %x' % (data[i], data[i+1]))
                return None

            #Convert
            intpt = data[i + 1] | ((data[i+0] & 0x07) << 7)

            #input validation test: uncomment following and use
            #ramp input on FPGA
            ##if (intpt != lastpt + 1) and (lastpt != 0x3ff):
            ##    print "intpt: %x lstpt %x\n"%(intpt, lastpt)
            ##lastpt = intpt;

            fpData.append(float(intpt) / 1024.0 - self.offset)

        return fpData

    def arm(self):
        self.sc.arm()

<<<<<<< HEAD
    def read(self, numberPoints=None, channelNr=0):
=======
    def startCaptureThread(self):
        self.sc.startCaptureThread()

    def read(self, update=True, numberPoints=None, channelNr=0):
>>>>>>> 97b70759
        if numberPoints == None:
            numberPoints = self.parm_trigger.numSamples()

        try:
            self.datapoints = self.sc.readData(numberPoints)
        except IndexError, e:
            raise IOError("Error reading data: %s" % str(e))

        self.dataUpdated.emit(channelNr, self.datapoints, -self.parm_trigger.presamples(True), self.parm_clock.adcFrequency())

    def capture(self):
        timeout = self.sc.capture()
        self.read()
        return timeout

    def reset(self):
        self.sc.setReset(True)
        self.params.refreshAllParameters()

    def test(self):
        self.sc.testAndTime()

    def con(self, ser):
        self.getParams().register()
        self.ser = ser
        # See if device seems to be attached
        self.sc = openadc.OpenADCInterface(self.ser)

        self.parm_hwinfo = openadc.HWInformation(self.sc)
        self.params.append(self.parm_hwinfo.getParams())

        self.parm_gain = openadc.GainSettings(self.sc)
        self.params.append(self.parm_gain.getParams())

        self.parm_trigger = openadc.TriggerSettings(self.sc)
        self.params.append(self.parm_trigger.getParams())

        self.parm_clock = openadc.ClockSettings(self.sc, hwinfo=self.parm_hwinfo)
        self.params.append(self.parm_clock.getParams())

        deviceFound = False
        numTries = 0

        # Try a few times
        while(deviceFound == False):

            if self.sc.devicePresent():
                deviceFound = True
                break

            numTries += 1
            if numTries == 5:
                try:
                    portname = self.ser.name
                except:
                    portname = "UNKNOWN"
                self.close()

                raise IOError("Opened port %s but failed to find OpenADC" % portname)

        self.params.refreshAllParameters()
        self.setEnabled(True)

    def close(self):
        self.params.deregister()
        self.ser = None
        if self.parm_hwinfo is not None:
            self.parm_hwinfo.getParams().delete()
        self.parm_hwinfo = None

        if self.parm_gain is not None:
            self.parm_gain.getParams().delete()
        self.parm_gain = None

        if self.parm_trigger is not None:
            self.parm_trigger.getParams().delete()
        self.parm_trigger = None

        if self.parm_clock is not None:
            self.parm_clock.getParams().delete()
        self.parm_clock = None
        self.sc = None

    def __del__(self):
        self.close()<|MERGE_RESOLUTION|>--- conflicted
+++ resolved
@@ -84,14 +84,10 @@
     def arm(self):
         self.sc.arm()
 
-<<<<<<< HEAD
-    def read(self, numberPoints=None, channelNr=0):
-=======
     def startCaptureThread(self):
         self.sc.startCaptureThread()
 
-    def read(self, update=True, numberPoints=None, channelNr=0):
->>>>>>> 97b70759
+    def read(self, numberPoints=None, channelNr=0):
         if numberPoints == None:
             numberPoints = self.parm_trigger.numSamples()
 
