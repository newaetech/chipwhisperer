--- conflicted
+++ resolved
@@ -61,12 +61,8 @@
     """
     def __init__(self, tmanager=None):
         self._tmanager = None
-<<<<<<< HEAD
-
-=======
         self.partObject = Partition(self)
-    
->>>>>>> 22612cfa
+
     def traceManager(self):
         return self._tmanager
 
@@ -203,14 +199,8 @@
         cfgsec = self.project().addDataConfig(sectionName="Template Data", subsectionName="Templates")
         cfgsec["tracestart"] = tRange[0]
         cfgsec["traceend"] = tRange[1]
-<<<<<<< HEAD
-
-        datadir = os.path.join(self.parent.parent.proj.datadirectory, 'analysis')
-        fname = os.path.join(datadir, 'templates-%d-%d.npz' % (tRange[0], tRange[1]))
-=======
-        
+
         fname = self.project.getDataFilepath('templates-%d-%d.npz' % (tRange[0], tRange[1]), 'analysis')
->>>>>>> 22612cfa
 
         # Save template file
         np.savez(fname, mean=self.profiling.templateMeans, cov=self.profiling.templateCovs)
@@ -243,20 +233,13 @@
 
         print np.shape(trace)
 
-<<<<<<< HEAD
-        for bnum in range(0, 16):
-            results = [multivariate_normal.logpdf(trace[pois[bnum]], mean=template['mean'][bnum][i], cov=np.diag(template['cov'][bnum][i])) for i in range(0, 256)]
-            self.stats.updateSubkey(bnum, results, tnum=0)
-
-=======
         #for trace in traces:
         if True:
             for bnum in range(0, 16):
                 newresults = [multivariate_normal.logpdf(trace[pois[bnum]], mean=template['mean'][bnum][i], cov=np.diag(template['cov'][bnum][i])) for i in range(0, 256)]
                 results[bnum] += newresults
                 self.stats.updateSubkey(bnum, results[bnum], tnum=0)
-    
->>>>>>> 22612cfa
+
     def getStatistics(self):
         return self.stats
 
