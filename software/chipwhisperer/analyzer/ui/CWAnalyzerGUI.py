#!/usr/bin/python
# -*- coding: utf-8 -*-
#
# Copyright (c) 2013-2016, NewAE Technology Inc
# All rights reserved.
#
#
# Find this and more at newae.com - this file is part of the chipwhisperer
# project, http://www.assembla.com/spaces/chipwhisperer
#
#    This file is part of chipwhisperer.
#
#    chipwhisperer is free software: you can redistribute it and/or modify
#    it under the terms of the GNU General Public License as published by
#    the Free Software Foundation, either version 3 of the License, or
#    (at your option) any later version.
#
#    chipwhisperer is distributed in the hope that it will be useful,
#    but WITHOUT ANY WARRANTY; without even the implied warranty of
#    MERCHANTABILITY or FITNESS FOR A PARTICULAR PURPOSE.  See the
#    GNU Lesser General Public License for more details.
#
#    You should have received a copy of the GNU General Public License
#    along with chipwhisperer.  If not, see <http://www.gnu.org/licenses/>.
#=================================================

import sys
<<<<<<< HEAD
from PySide.QtGui import *  # DO NOT REMOVE PYSIDE IMPORTS - Required for pyqtgraph to select correct version on some platforms

=======
try:
    from PySide.QtGui import *  # DO NOT REMOVE PYSIDE IMPORTS - Required for pyqtgraph to select correct version on some platforms
except ImportError:
    print "ERROR: PySide is required for this program.\nTry installing with 'pip install pyside' first."
>>>>>>> 9f2f55bd
from chipwhisperer.common.ui.KeyScheduleDialog import KeyScheduleDialog
from chipwhisperer.common.ui.CWMainGUI import CWMainGUI
from chipwhisperer.common.api.CWCoreAPI import CWCoreAPI
from chipwhisperer.analyzer.utils.TraceExplorerDialog import TraceExplorerDialog
from chipwhisperer.common.results.base import ResultsBase
from chipwhisperer.analyzer.utils.attackscriptgen import AttackScriptGen
from chipwhisperer.common.utils import pluginmanager
from chipwhisperer.common.utils.parameter import Parameter
from chipwhisperer.common.utils.tracesource import PassiveTraceObserver
from chipwhisperer.analyzer.attacks._base import AttackObserver


class CWAnalyzerGUI(CWMainGUI):
    """ Main ChipWhisperer Analyzer GUI Window Class.
    This is a front-end to the CWCoreAPI.
    """

    def __init__(self, api):
        super(CWAnalyzerGUI, self).__init__(api, name="ChipWhisperer" + u"\u2122" + " Analyzer " + CWCoreAPI.__version__, icon="cwiconA")
        self.addExampleScripts(pluginmanager.getPluginsInDictFromPackage("chipwhisperer.analyzer.scripts", False, False, self))
        CWAnalyzerGUI.instance = self
        self.attackScriptGen.reloadScripts()

    def loadExtraModules(self):
        self.keyScheduleDialog = KeyScheduleDialog(self)
        self.attackScriptGen = AttackScriptGen(None, self)

        self.traceExplorerDialog = TraceExplorerDialog(self)
        self.traceExplorerDialog.scriptsUpdated.connect(self.attackScriptGen.reloadScripts)
        self.traceExplorerDialog.runScriptFunction.connect(self.attackScriptGen.runScriptFunction)
        self.attackScriptGen.utilList = [self.traceExplorerDialog]

    def addToolbarItems(self, toolbar):
        toolbar.addAction(QAction(QIcon(':/images/attack.png'), 'Start Attack', self, triggered=self.doAnalysis))

    def addToolMenuItems(self):
        # self.traceExplorerAct = QAction('Trace Explorer', self, statusTip='Get information on traces',
        #                                 triggered=self.traceExplorerDialog.show)
        # self.toolMenu.addAction(self.traceExplorerAct)
        self.aesScheduleAct = QAction('AES Key Schedule', self, statusTip='Show AES Key Schedule calculator',
                                      triggered=self.keyScheduleDialog.show)
        self.toolMenu.addAction(self.aesScheduleAct)

    def doAnalysis(self):
        """Called when the 'Do Analysis' button is pressed"""
        self.clearFocus()
        if self.api.project().traceManager().numTraces() == 0:
            ret = QMessageBox.question(self, "Attack Error", "No traces enabled in project.\nOpen Trace Manager?", QMessageBox.Yes | QMessageBox.No)
            if ret == QMessageBox.Yes:
                self.traceManagerDialog.show()
            return

        self.attackScriptGen.flushTimer()
        self.updateStatusBar("Executing analyzis...")
        self.api.runScriptModule(self.attackScriptGen.setupScriptModule())
        self.updateStatusBar("Analysis completed")

    def addSettingsDocks(self):
        self.settingsScriptDock = self.addSettings(self.attackScriptGen.params)
        self.settingsPreprocessingDock = self.addSettings(self.attackScriptGen.preprocessingParams)
        self.settingsAttackDock = self.addSettings(self.attackScriptGen.attackParams)
        self.settingsTraceExplorer = self.addSettings(self.traceExplorerDialog.params)
        self.settingsResultsDock = self.addSettings(ResultsBase.getClassParameter())

        # Load all ActiveTraceObservers
        self.windowMenu.addSeparator()
        for k, v in ResultsBase.getClasses().iteritems():
            if issubclass(v, PassiveTraceObserver) or issubclass(v, AttackObserver):
                ResultsBase.createNew(k)
        self.tabifyDocks(self.resultDocks)

        self.tabifyDocks([self.settingsScriptDock, self.settingsPreprocessingDock, self.settingsAttackDock,
                          self.settingsTraceExplorer, self.settingsResultsDock])
        self.attackScriptGen.editorDocks()

    def tracesChanged(self):
        """Traces changed due to loading new project or adjustment in trace manager,
        so adjust limits displayed and re-plot the new input trace"""

        self.attackScriptGen.reloadScripts()

    @staticmethod
    def getInstance():
        return CWAnalyzerGUI.instance

def makeApplication():
    # Create the Qt Application
    app = QApplication(sys.argv)
    app.setOrganizationName("ChipWhisperer")
    app.setApplicationName("Analyzer V2")
    return app

def main():
    # Create the Qt Application
    app = makeApplication()
    # Create and show the GUI

    Parameter.usePyQtGraph = True
    window = CWAnalyzerGUI(CWCoreAPI())
    window.show()

    # Run the main Qt loop
    app.exec_()
    #sys.exit()

if __name__ == '__main__':
    main()<|MERGE_RESOLUTION|>--- conflicted
+++ resolved
@@ -25,15 +25,10 @@
 #=================================================
 
 import sys
-<<<<<<< HEAD
-from PySide.QtGui import *  # DO NOT REMOVE PYSIDE IMPORTS - Required for pyqtgraph to select correct version on some platforms
-
-=======
 try:
     from PySide.QtGui import *  # DO NOT REMOVE PYSIDE IMPORTS - Required for pyqtgraph to select correct version on some platforms
 except ImportError:
     print "ERROR: PySide is required for this program.\nTry installing with 'pip install pyside' first."
->>>>>>> 9f2f55bd
 from chipwhisperer.common.ui.KeyScheduleDialog import KeyScheduleDialog
 from chipwhisperer.common.ui.CWMainGUI import CWMainGUI
 from chipwhisperer.common.api.CWCoreAPI import CWCoreAPI
