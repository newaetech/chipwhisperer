--- conflicted
+++ resolved
@@ -323,20 +323,6 @@
                 if progressBar.wasAborted(): break
                 if self.getTraceFormat() is not None:
                     currentTrace = self.getNewTrace(self.getTraceFormat())
-<<<<<<< HEAD
-
-                # Load trace writer information
-                prefix = currentTrace.config.attr("prefix")
-                currentTrace.config.setAttr("targetHW", self.getTarget().getName() if self.getTarget() is not None else "None")
-                currentTrace.config.setAttr("targetSW", "unknown")
-                currentTrace.config.setAttr("scopeName", self.getScope().getName() if self.getScope() is not None else "None")
-                currentTrace.config.setAttr("scopeSampleRate", 0)
-                currentTrace.config.setAttr("notes", "AckPattern: " + str(self.getAcqPattern()) + "; Aux: " + ', '.join(item.getName() for item in self._auxList if item))
-                currentTrace.setTraceHint(setSize)
-
-                if waveBuffer is not None:
-                    currentTrace.setTraceBuffer(waveBuffer)
-=======
                     # Load trace writer information
                     prefix = currentTrace.config.attr("prefix")
                     currentTrace.config.setAttr("targetHW", self.getTarget().getName() if self.getTarget() is not None else "None")
@@ -351,7 +337,6 @@
                 else:
                     currentTrace = None
                     prefix = "None_"
->>>>>>> 4d6baccc
 
                 for aux in self._auxList:
                     if aux:
