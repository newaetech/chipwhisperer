#!/usr/bin/python
# -*- coding: utf-8 -*-
#
# Copyright (c) 2013, Colin O'Flynn <coflynn@newae.com>
# All rights reserved.
#
# Find this and more at newae.com - this file is part of the chipwhisperer
# project, http://www.assembla.com/spaces/chipwhisperer
#
#    chipwhisperer is free software: you can redistribute it and/or modify
#    it under the terms of the GNU General Public License as published by
#    the Free Software Foundation, either version 3 of the License, or
#    (at your option) any later version.
#
#    chipwhisperer is distributed in the hope that it will be useful,
#    but WITHOUT ANY WARRANTY; without even the implied warranty of
#    MERCHANTABILITY or FITNESS FOR A PARTICULAR PURPOSE.  See the
#    GNU Lesser General Public License for more details.
#
#    You should have received a copy of the GNU General Public License
#    along with chipwhisperer.  If not, see <http://www.gnu.org/licenses/>.
#=================================================

# This file plots the distribution of all measured points corresponding to
# some specific hamming weight. assumes you've already run the other script
# which generates the hamming weight list.

from scipy.stats import norm
from numpy import linspace
from pylab import plot,show,hist,figure,title,hold,xlabel,ylabel,subplot,subplots,ylim,xlim
import numpy as np
<<<<<<< HEAD
import sys
import math
=======
import pylab as py
from scipy import optimize
>>>>>>> 15ed4e1d


def autocorr(x):
    result = np.correlate(x, x, mode='full')
    return result[result.size/2:]

<<<<<<< HEAD
def PlotOneHW(hwlist, plotHist=True, plotNorms=True, plotMeans=True, plotSDs=True, plotAutoCorr=True, titlesuffix = ""):
=======

def PlotHistNorm(data, log=False):
    # distribution fitting
    param = norm.fit(data) 
    mean = param[0]
    sd = param[1]

    #Set large limits
    xlims = [-6*sd+mean, 6*sd+mean]

    #Plot histogram
    histdata = hist(data,bins=12,alpha=.3,log=log)

    #Generate X points
    x = linspace(xlims[0],xlims[1],500)

    #Get Y points via Normal PDF with fitted parameters
    pdf_fitted = norm.pdf(x,loc=mean,scale=sd)

    #Get histogram data, in this case bin edges
    xh = [0.5 * (histdata[1][r] + histdata[1][r+1]) for r in xrange(len(histdata[1])-1)]

    #Get bin width from this
    binwidth = (max(xh) - min(xh)) / len(histdata[1])           

    #Scale the fitted PDF by area of the histogram
    pdf_fitted = pdf_fitted * (len(data) * binwidth)

    #Plot PDF
    plot(x,pdf_fitted,'r-')


def PlotOneHW(hwlist, plotHist=True, plotNorms=True, plotMeans=True, plotSDs=True, plotAutoCorr=True):
>>>>>>> 15ed4e1d
    xlims = [+1E99,-1E99]

    means = [0]*9
    sds = [0]*9

    for i in range(0,9):
        data = hwlist[i]    
        param = norm.fit(data) # distribution fitting
    
        # now, param[0] and param[1] are the mean and 
        # the standard deviation of the fitted distribution
    
        means[i] = param[0]
        sds[i] = param[1]
<<<<<<< HEAD

        #print "mean = %f, sd=%f"%(param[0], param[1])

        xlims[0] = min(xlims[0], -4*param[1]+param[0])
        xlims[1] = max(xlims[1], 4*param[1]+param[0])
=======
    
        print "mean = %f, sd=%f"%(param[0], param[1])
    
        xlims[0] = min(xlims[0], -5*param[1]+param[0])
        xlims[1] = max(xlims[1], 5*param[1]+param[0])
>>>>>>> 15ed4e1d

        print "%3.3f "%param[0], 
   
    mmean = np.mean(means)
    msd = np.mean(sds)

    print " mean/sd = %f"%(abs(mmean/msd))
    #print "mmean^2 / sd^2 = %f"%((mmean**2) / (msd**2))
    #hatEsNO = (mmean**2) / (2*(msd**2))
    #print "SNR = %f dB"%(math.log10(hatEsNO)*10)

    if plotHist:
        figure()
        f, sb = subplots(3, 3, sharex='col') #sharey='row'
        sb = sb.flatten()
<<<<<<< HEAD
        f.suptitle('Fitted Distribution %s'%(titlesuffix), fontsize=14)
        sb[3].set_ylabel('Occurances (normalized to match Gaussian PDF)')
=======
        f.suptitle('Fitted Distribution, byte=%d'%(bnum), fontsize=14)
        sb[3].set_ylabel('Occurances')
>>>>>>> 15ed4e1d
        sb[7].set_xlabel('Current Measurement (unitless, linear relation)')
        bn = [10,12,15,17,19,16,15,12,10]
        for i in range(0,9):
            x = linspace(xlims[0],xlims[1],500)
            # fitted distribution
            pdf_fitted = norm.pdf(x,loc=means[i],scale=sds[i])

            # original distribution
            #pdf = norm.pdf(x)

            data = sb[i].hist(hwlist[i],bins=bn[i],alpha=.3)

            # Generate data from bins as a set of points 
            xh = [0.5 * (data[1][r] + data[1][r+1]) for r in xrange(len(data[1])-1)]

            rangex = max(xh) - min(xh)
            binwidth = rangex / len(data[1])           

            pdf_fitted = pdf_fitted * (len(hwlist[i]) * binwidth)

            #subplot(3,3,i+1)
<<<<<<< HEAD
            sb[i].set_title('HW=%d'%(i))            
            sb[i].plot(x,pdf_fitted,'r-')
            sb[i].hist(hwlist[i],normed=1,alpha=.3)
=======
            sb[i].set_title('HW=%d'%(i))
            sb[i].plot(x,pdf_fitted,'r-')
            sb[i].set_xlim(xlims)
>>>>>>> 15ed4e1d

    if plotHist:
        figure()
        for i in range(0,9):
            hist(hwlist[i],alpha=.3)
<<<<<<< HEAD
        title('Histogram of Noise %s'%titlesuffix)
=======
        title('Histogram of Noise, byte=%d'%bnum)

    if plotHist:
        figure()
        i=4
        x = linspace(xlims[0],xlims[1],500)
        # fitted distribution
        pdf_fitted = norm.pdf(x,loc=means[i],scale=sds[i])
        # original distribution
        pdf = norm.pdf(x)
        histdata=hist(hwlist[i],25, log=True)
        title('HW=%d, Log Scales'%i)
        xh = [0.5 * (histdata[1][r] + histdata[1][r+1]) for r in xrange(len(histdata[1])-1)]
        binwidth = (max(xh) - min(xh)) / len(histdata[1])           
        pdf_fitted2 = pdf_fitted * (len(hwlist[i]) * binwidth)
        plot(x,pdf_fitted2,'r-')
        ylabel('Occurances')
        xlabel('Current Measurement (unitless, linear relation)')
        ylim( (1, 100000))

        figure()
        histdata=hist(hwlist[i],25)
        title('HW=%d, Linear Scales'%i)
        xh = [0.5 * (histdata[1][r] + histdata[1][r+1]) for r in xrange(len(histdata[1])-1)]
        binwidth = (max(xh) - min(xh)) / len(histdata[1])           
        pdf_fitted2 = pdf_fitted * (len(hwlist[i]) * binwidth)
        plot(x,pdf_fitted2,'r-')
        ylabel('Occurances')
        xlabel('Current Measurement (unitless, linear relation)')
>>>>>>> 15ed4e1d
        

    if plotNorms:
        figure()
        for i in range(0,9):
            x = linspace(xlims[0],xlims[1],500)
            # fitted distribution
            pdf_fitted = norm.pdf(x,loc=means[i],scale=sds[i])
            # original distribution
            pdf = norm.pdf(x)

<<<<<<< HEAD
            title('Plot of all Gaussian PDFs %s'%(titlesuffix))
=======
            title('Plot of all Gaussian PDFs, byte=%d'%(bnum))
>>>>>>> 15ed4e1d
            plot(x,pdf_fitted,'r-')
            xlabel('Current Measurement (unitless, linear relation)')

    if plotMeans:
        figure()
        plot(range(0,9), means)
        title('Measurement Mean vs. Hamming Weight')
        xlabel('Hamming Weight of Measurement')
        ylabel('Measurement Std-Dev')

    if plotSDs:
        figure()
        plot(range(0,9), sds)
        title('Measurement Std-Dev vs. Hamming Weight')
        xlabel('Hamming Weight of Measurement')
        ylabel('Measurement Mean (unitless, linear relation to current)')

    if plotAutoCorr:
        figure()
        f, sb = subplots(3, 3, sharey='row') #sharex='col'
        sb = sb.flatten()
        f.suptitle('Auto-Correlation of Noise %s'%(titlesuffix), fontsize=14)
        sb[3].set_ylabel('Auto-Correlation R[n], Normalized for R[0]=1.0')
        sb[7].set_xlabel('Sample No.')
        for i in range(0,9):
            data = hwlist[i]

            #Zero-Mean
            data = data - means[i]

            ac = autocorr(data)
            ac = ac / ac[0]
            sb[i].set_title('HW=%d'%(i))
            sb[i].plot(range(0,len(data)),ac,)

            #xmin, xmax = sb[i].get_xlim()
            #print xmax

            xl = sb[i].get_xticks()

            xstr = []
            for t in xl:
                if t < 1000:
                    s = "%d"%t
                elif t < 10000:
                    s = "%.1fk"%(t/1000.0)
                else:
                    s = "%dk"%(t/1000)
                                    
                xstr.append(s)

            sb[i].set_xticklabels(xstr)
            

    show()

def printUsage():
    print ""
    print ""
    print "Plotting of Noise Distributions"
    print "  by Colin O'Flynn"
    print ""
    print "Usage information: ./%s hwlistfile.npy bnum <options>"%sys.argv[0]
    print "  Options can either be nothing, or specify which plots to enable"
    print "  by list of 'True' or 'False' for each option. Available plots:"
    print "    1. Histogram of all hamming weights"
    print "    2. All gaussian-fitted results in one plot"
    print "    3. Mean vs Hamming Weight"
    print "    4. Std-Dev vs Hamming Weight"
    print "    5. Auto-Correlation of each Hamming Weight"
    print " e.g. to plot only gaussian fitting results:"
    print "   ./%s hwlistfile.npy False True False False False"%sys.argv[0]

if __name__ == "__main__":
<<<<<<< HEAD

    if len(sys.argv) > 1:
        if (sys.argv[1] == 'h') or (sys.argv[1] == '-h') or (sys.argv[1] == '--help'):
            printUsage()
            sys.exit()

        hwlist = np.load(sys.argv[1])

        plotinfo = [True]*5

        if len(sys.argv) > 2:
            if len(sys.argv) == 7:
                for t in range(2,7):
                    plotinfo[t-2] = sys.argv[t].lower() in ("yes", "true", "t", "1")
            else:
                printUsage()
                sys.exit()

        PlotOneHW(hwlist, plotHist=plotinfo[0], plotNorms=plotinfo[1], plotMeans=plotinfo[2], plotSDs=plotinfo[3], plotAutoCorr=plotinfo[4])
    else:
        #hwlist = np.load("hwlist_bnum=4.npy")
        #PlotOneHW(hwlist)
        #PlotOneHW(hwlist, plotHist=True, plotNorms=False, plotMeans=False, plotSDs=False, plotAutoCorr=False)
    	
        for bnum in range(0,16):
            print "%3d "%bnum,
            hwlist = np.load("aes256rsm-vcc-csi-hwlist/hwlist_bnum=%d.npy"%bnum)
            PlotOneHW(hwlist, False, False, False, False, False)
           


=======
    bnum=7
    hwlist = np.load("hwlist_bnum=%d.npy"%bnum)
    PlotOneHW(hwlist)
    #PlotOneHW(hwlist, plotHist=True, plotNorms=False, plotMeans=False, plotSDs=False, plotAutoCorr=False)
    #PlotOneHW(hwlist, plotHist=True, plotNorms=False, plotMeans=False, plotSDs=False, plotAutoCorr=False)

>>>>>>> 15ed4e1d
<|MERGE_RESOLUTION|>--- conflicted
+++ resolved
@@ -1,328 +1,281 @@
-#!/usr/bin/python
-# -*- coding: utf-8 -*-
-#
-# Copyright (c) 2013, Colin O'Flynn <coflynn@newae.com>
-# All rights reserved.
-#
-# Find this and more at newae.com - this file is part of the chipwhisperer
-# project, http://www.assembla.com/spaces/chipwhisperer
-#
-#    chipwhisperer is free software: you can redistribute it and/or modify
-#    it under the terms of the GNU General Public License as published by
-#    the Free Software Foundation, either version 3 of the License, or
-#    (at your option) any later version.
-#
-#    chipwhisperer is distributed in the hope that it will be useful,
-#    but WITHOUT ANY WARRANTY; without even the implied warranty of
-#    MERCHANTABILITY or FITNESS FOR A PARTICULAR PURPOSE.  See the
-#    GNU Lesser General Public License for more details.
-#
-#    You should have received a copy of the GNU General Public License
-#    along with chipwhisperer.  If not, see <http://www.gnu.org/licenses/>.
-#=================================================
-
-# This file plots the distribution of all measured points corresponding to
-# some specific hamming weight. assumes you've already run the other script
-# which generates the hamming weight list.
-
-from scipy.stats import norm
-from numpy import linspace
-from pylab import plot,show,hist,figure,title,hold,xlabel,ylabel,subplot,subplots,ylim,xlim
-import numpy as np
-<<<<<<< HEAD
-import sys
-import math
-=======
-import pylab as py
-from scipy import optimize
->>>>>>> 15ed4e1d
-
-
-def autocorr(x):
-    result = np.correlate(x, x, mode='full')
-    return result[result.size/2:]
-
-<<<<<<< HEAD
-def PlotOneHW(hwlist, plotHist=True, plotNorms=True, plotMeans=True, plotSDs=True, plotAutoCorr=True, titlesuffix = ""):
-=======
-
-def PlotHistNorm(data, log=False):
-    # distribution fitting
-    param = norm.fit(data) 
-    mean = param[0]
-    sd = param[1]
-
-    #Set large limits
-    xlims = [-6*sd+mean, 6*sd+mean]
-
-    #Plot histogram
-    histdata = hist(data,bins=12,alpha=.3,log=log)
-
-    #Generate X points
-    x = linspace(xlims[0],xlims[1],500)
-
-    #Get Y points via Normal PDF with fitted parameters
-    pdf_fitted = norm.pdf(x,loc=mean,scale=sd)
-
-    #Get histogram data, in this case bin edges
-    xh = [0.5 * (histdata[1][r] + histdata[1][r+1]) for r in xrange(len(histdata[1])-1)]
-
-    #Get bin width from this
-    binwidth = (max(xh) - min(xh)) / len(histdata[1])           
-
-    #Scale the fitted PDF by area of the histogram
-    pdf_fitted = pdf_fitted * (len(data) * binwidth)
-
-    #Plot PDF
-    plot(x,pdf_fitted,'r-')
-
-
-def PlotOneHW(hwlist, plotHist=True, plotNorms=True, plotMeans=True, plotSDs=True, plotAutoCorr=True):
->>>>>>> 15ed4e1d
-    xlims = [+1E99,-1E99]
-
-    means = [0]*9
-    sds = [0]*9
-
-    for i in range(0,9):
-        data = hwlist[i]    
-        param = norm.fit(data) # distribution fitting
-    
-        # now, param[0] and param[1] are the mean and 
-        # the standard deviation of the fitted distribution
-    
-        means[i] = param[0]
-        sds[i] = param[1]
-<<<<<<< HEAD
-
-        #print "mean = %f, sd=%f"%(param[0], param[1])
-
-        xlims[0] = min(xlims[0], -4*param[1]+param[0])
-        xlims[1] = max(xlims[1], 4*param[1]+param[0])
-=======
-    
-        print "mean = %f, sd=%f"%(param[0], param[1])
-    
-        xlims[0] = min(xlims[0], -5*param[1]+param[0])
-        xlims[1] = max(xlims[1], 5*param[1]+param[0])
->>>>>>> 15ed4e1d
-
-        print "%3.3f "%param[0], 
-   
-    mmean = np.mean(means)
-    msd = np.mean(sds)
-
-    print " mean/sd = %f"%(abs(mmean/msd))
-    #print "mmean^2 / sd^2 = %f"%((mmean**2) / (msd**2))
-    #hatEsNO = (mmean**2) / (2*(msd**2))
-    #print "SNR = %f dB"%(math.log10(hatEsNO)*10)
-
-    if plotHist:
-        figure()
-        f, sb = subplots(3, 3, sharex='col') #sharey='row'
-        sb = sb.flatten()
-<<<<<<< HEAD
-        f.suptitle('Fitted Distribution %s'%(titlesuffix), fontsize=14)
-        sb[3].set_ylabel('Occurances (normalized to match Gaussian PDF)')
-=======
-        f.suptitle('Fitted Distribution, byte=%d'%(bnum), fontsize=14)
-        sb[3].set_ylabel('Occurances')
->>>>>>> 15ed4e1d
-        sb[7].set_xlabel('Current Measurement (unitless, linear relation)')
-        bn = [10,12,15,17,19,16,15,12,10]
-        for i in range(0,9):
-            x = linspace(xlims[0],xlims[1],500)
-            # fitted distribution
-            pdf_fitted = norm.pdf(x,loc=means[i],scale=sds[i])
-
-            # original distribution
-            #pdf = norm.pdf(x)
-
-            data = sb[i].hist(hwlist[i],bins=bn[i],alpha=.3)
-
-            # Generate data from bins as a set of points 
-            xh = [0.5 * (data[1][r] + data[1][r+1]) for r in xrange(len(data[1])-1)]
-
-            rangex = max(xh) - min(xh)
-            binwidth = rangex / len(data[1])           
-
-            pdf_fitted = pdf_fitted * (len(hwlist[i]) * binwidth)
-
-            #subplot(3,3,i+1)
-<<<<<<< HEAD
-            sb[i].set_title('HW=%d'%(i))            
-            sb[i].plot(x,pdf_fitted,'r-')
-            sb[i].hist(hwlist[i],normed=1,alpha=.3)
-=======
-            sb[i].set_title('HW=%d'%(i))
-            sb[i].plot(x,pdf_fitted,'r-')
-            sb[i].set_xlim(xlims)
->>>>>>> 15ed4e1d
-
-    if plotHist:
-        figure()
-        for i in range(0,9):
-            hist(hwlist[i],alpha=.3)
-<<<<<<< HEAD
-        title('Histogram of Noise %s'%titlesuffix)
-=======
-        title('Histogram of Noise, byte=%d'%bnum)
-
-    if plotHist:
-        figure()
-        i=4
-        x = linspace(xlims[0],xlims[1],500)
-        # fitted distribution
-        pdf_fitted = norm.pdf(x,loc=means[i],scale=sds[i])
-        # original distribution
-        pdf = norm.pdf(x)
-        histdata=hist(hwlist[i],25, log=True)
-        title('HW=%d, Log Scales'%i)
-        xh = [0.5 * (histdata[1][r] + histdata[1][r+1]) for r in xrange(len(histdata[1])-1)]
-        binwidth = (max(xh) - min(xh)) / len(histdata[1])           
-        pdf_fitted2 = pdf_fitted * (len(hwlist[i]) * binwidth)
-        plot(x,pdf_fitted2,'r-')
-        ylabel('Occurances')
-        xlabel('Current Measurement (unitless, linear relation)')
-        ylim( (1, 100000))
-
-        figure()
-        histdata=hist(hwlist[i],25)
-        title('HW=%d, Linear Scales'%i)
-        xh = [0.5 * (histdata[1][r] + histdata[1][r+1]) for r in xrange(len(histdata[1])-1)]
-        binwidth = (max(xh) - min(xh)) / len(histdata[1])           
-        pdf_fitted2 = pdf_fitted * (len(hwlist[i]) * binwidth)
-        plot(x,pdf_fitted2,'r-')
-        ylabel('Occurances')
-        xlabel('Current Measurement (unitless, linear relation)')
->>>>>>> 15ed4e1d
-        
-
-    if plotNorms:
-        figure()
-        for i in range(0,9):
-            x = linspace(xlims[0],xlims[1],500)
-            # fitted distribution
-            pdf_fitted = norm.pdf(x,loc=means[i],scale=sds[i])
-            # original distribution
-            pdf = norm.pdf(x)
-
-<<<<<<< HEAD
-            title('Plot of all Gaussian PDFs %s'%(titlesuffix))
-=======
-            title('Plot of all Gaussian PDFs, byte=%d'%(bnum))
->>>>>>> 15ed4e1d
-            plot(x,pdf_fitted,'r-')
-            xlabel('Current Measurement (unitless, linear relation)')
-
-    if plotMeans:
-        figure()
-        plot(range(0,9), means)
-        title('Measurement Mean vs. Hamming Weight')
-        xlabel('Hamming Weight of Measurement')
-        ylabel('Measurement Std-Dev')
-
-    if plotSDs:
-        figure()
-        plot(range(0,9), sds)
-        title('Measurement Std-Dev vs. Hamming Weight')
-        xlabel('Hamming Weight of Measurement')
-        ylabel('Measurement Mean (unitless, linear relation to current)')
-
-    if plotAutoCorr:
-        figure()
-        f, sb = subplots(3, 3, sharey='row') #sharex='col'
-        sb = sb.flatten()
-        f.suptitle('Auto-Correlation of Noise %s'%(titlesuffix), fontsize=14)
-        sb[3].set_ylabel('Auto-Correlation R[n], Normalized for R[0]=1.0')
-        sb[7].set_xlabel('Sample No.')
-        for i in range(0,9):
-            data = hwlist[i]
-
-            #Zero-Mean
-            data = data - means[i]
-
-            ac = autocorr(data)
-            ac = ac / ac[0]
-            sb[i].set_title('HW=%d'%(i))
-            sb[i].plot(range(0,len(data)),ac,)
-
-            #xmin, xmax = sb[i].get_xlim()
-            #print xmax
-
-            xl = sb[i].get_xticks()
-
-            xstr = []
-            for t in xl:
-                if t < 1000:
-                    s = "%d"%t
-                elif t < 10000:
-                    s = "%.1fk"%(t/1000.0)
-                else:
-                    s = "%dk"%(t/1000)
-                                    
-                xstr.append(s)
-
-            sb[i].set_xticklabels(xstr)
-            
-
-    show()
-
-def printUsage():
-    print ""
-    print ""
-    print "Plotting of Noise Distributions"
-    print "  by Colin O'Flynn"
-    print ""
-    print "Usage information: ./%s hwlistfile.npy bnum <options>"%sys.argv[0]
-    print "  Options can either be nothing, or specify which plots to enable"
-    print "  by list of 'True' or 'False' for each option. Available plots:"
-    print "    1. Histogram of all hamming weights"
-    print "    2. All gaussian-fitted results in one plot"
-    print "    3. Mean vs Hamming Weight"
-    print "    4. Std-Dev vs Hamming Weight"
-    print "    5. Auto-Correlation of each Hamming Weight"
-    print " e.g. to plot only gaussian fitting results:"
-    print "   ./%s hwlistfile.npy False True False False False"%sys.argv[0]
-
-if __name__ == "__main__":
-<<<<<<< HEAD
-
-    if len(sys.argv) > 1:
-        if (sys.argv[1] == 'h') or (sys.argv[1] == '-h') or (sys.argv[1] == '--help'):
-            printUsage()
-            sys.exit()
-
-        hwlist = np.load(sys.argv[1])
-
-        plotinfo = [True]*5
-
-        if len(sys.argv) > 2:
-            if len(sys.argv) == 7:
-                for t in range(2,7):
-                    plotinfo[t-2] = sys.argv[t].lower() in ("yes", "true", "t", "1")
-            else:
-                printUsage()
-                sys.exit()
-
-        PlotOneHW(hwlist, plotHist=plotinfo[0], plotNorms=plotinfo[1], plotMeans=plotinfo[2], plotSDs=plotinfo[3], plotAutoCorr=plotinfo[4])
-    else:
-        #hwlist = np.load("hwlist_bnum=4.npy")
-        #PlotOneHW(hwlist)
-        #PlotOneHW(hwlist, plotHist=True, plotNorms=False, plotMeans=False, plotSDs=False, plotAutoCorr=False)
-    	
-        for bnum in range(0,16):
-            print "%3d "%bnum,
-            hwlist = np.load("aes256rsm-vcc-csi-hwlist/hwlist_bnum=%d.npy"%bnum)
-            PlotOneHW(hwlist, False, False, False, False, False)
-           
-
-
-=======
-    bnum=7
-    hwlist = np.load("hwlist_bnum=%d.npy"%bnum)
-    PlotOneHW(hwlist)
-    #PlotOneHW(hwlist, plotHist=True, plotNorms=False, plotMeans=False, plotSDs=False, plotAutoCorr=False)
-    #PlotOneHW(hwlist, plotHist=True, plotNorms=False, plotMeans=False, plotSDs=False, plotAutoCorr=False)
-
->>>>>>> 15ed4e1d
+#!/usr/bin/python
+# -*- coding: utf-8 -*-
+#
+# Copyright (c) 2013, Colin O'Flynn <coflynn@newae.com>
+# All rights reserved.
+#
+# Find this and more at newae.com - this file is part of the chipwhisperer
+# project, http://www.assembla.com/spaces/chipwhisperer
+#
+#    chipwhisperer is free software: you can redistribute it and/or modify
+#    it under the terms of the GNU General Public License as published by
+#    the Free Software Foundation, either version 3 of the License, or
+#    (at your option) any later version.
+#
+#    chipwhisperer is distributed in the hope that it will be useful,
+#    but WITHOUT ANY WARRANTY; without even the implied warranty of
+#    MERCHANTABILITY or FITNESS FOR A PARTICULAR PURPOSE.  See the
+#    GNU Lesser General Public License for more details.
+#
+#    You should have received a copy of the GNU General Public License
+#    along with chipwhisperer.  If not, see <http://www.gnu.org/licenses/>.
+#=================================================
+
+# This file plots the distribution of all measured points corresponding to
+# some specific hamming weight. assumes you've already run the other script
+# which generates the hamming weight list.
+
+from scipy.stats import norm
+from numpy import linspace
+from pylab import plot,show,hist,figure,title,hold,xlabel,ylabel,subplot,subplots,ylim,xlim
+import numpy as np
+import sys
+import math
+import pylab as py
+from scipy import optimize
+
+
+def autocorr(x):
+    result = np.correlate(x, x, mode='full')
+    return result[result.size/2:]
+
+def PlotHistNorm(data, log=False):
+    # distribution fitting
+    param = norm.fit(data) 
+    mean = param[0]
+    sd = param[1]
+
+    #Set large limits
+    xlims = [-6*sd+mean, 6*sd+mean]
+
+    #Plot histogram
+    histdata = hist(data,bins=12,alpha=.3,log=log)
+
+    #Generate X points
+    x = linspace(xlims[0],xlims[1],500)
+
+    #Get Y points via Normal PDF with fitted parameters
+    pdf_fitted = norm.pdf(x,loc=mean,scale=sd)
+
+    #Get histogram data, in this case bin edges
+    xh = [0.5 * (histdata[1][r] + histdata[1][r+1]) for r in xrange(len(histdata[1])-1)]
+
+    #Get bin width from this
+    binwidth = (max(xh) - min(xh)) / len(histdata[1])           
+
+    #Scale the fitted PDF by area of the histogram
+    pdf_fitted = pdf_fitted * (len(data) * binwidth)
+
+    #Plot PDF
+    plot(x,pdf_fitted,'r-')
+
+
+def PlotOneHW(hwlist, plotHist=True, plotNorms=True, plotMeans=True, plotSDs=True, plotAutoCorr=True, titlesuffix = ""):
+    xlims = [+1E99,-1E99]
+
+    means = [0]*9
+    sds = [0]*9
+
+    for i in range(0,9):
+        data = hwlist[i]    
+        param = norm.fit(data) # distribution fitting
+    
+        # now, param[0] and param[1] are the mean and 
+        # the standard deviation of the fitted distribution
+    
+        means[i] = param[0]
+        sds[i] = param[1]
+    
+        print "mean = %f, sd=%f"%(param[0], param[1])
+    
+        xlims[0] = min(xlims[0], -5*param[1]+param[0])
+        xlims[1] = max(xlims[1], 5*param[1]+param[0])
+
+        print "%3.3f "%param[0], 
+   
+    mmean = np.mean(means)
+    msd = np.mean(sds)
+
+    print " mean/sd = %f"%(abs(mmean/msd))
+    #print "mmean^2 / sd^2 = %f"%((mmean**2) / (msd**2))
+    #hatEsNO = (mmean**2) / (2*(msd**2))
+    #print "SNR = %f dB"%(math.log10(hatEsNO)*10)
+
+    if plotHist:
+        figure()
+        f, sb = subplots(3, 3, sharex='col') #sharey='row'
+        sb = sb.flatten()
+        f.suptitle('Fitted Distribution %s'%(titlesuffix), fontsize=14)
+        sb[3].set_ylabel('Occurances')
+        sb[7].set_xlabel('Current Measurement (unitless, linear relation)')
+        bn = [10,12,15,17,19,16,15,12,10]
+        for i in range(0,9):
+            x = linspace(xlims[0],xlims[1],500)
+            # fitted distribution
+            pdf_fitted = norm.pdf(x,loc=means[i],scale=sds[i])
+
+            # original distribution
+            #pdf = norm.pdf(x)
+
+            data = sb[i].hist(hwlist[i],bins=bn[i],alpha=.3)
+
+            # Generate data from bins as a set of points 
+            xh = [0.5 * (data[1][r] + data[1][r+1]) for r in xrange(len(data[1])-1)]
+
+            rangex = max(xh) - min(xh)
+            binwidth = rangex / len(data[1])           
+
+            pdf_fitted = pdf_fitted * (len(hwlist[i]) * binwidth)
+
+            #subplot(3,3,i+1)
+            sb[i].set_title('HW=%d'%(i))
+            sb[i].plot(x,pdf_fitted,'r-')
+            sb[i].set_xlim(xlims)
+
+    if plotHist:
+        figure()
+        for i in range(0,9):
+            hist(hwlist[i],alpha=.3)
+        title('Histogram of Noise %s'%titlesuffix)
+
+    if plotHist:
+        figure()
+        i=4
+        x = linspace(xlims[0],xlims[1],500)
+        # fitted distribution
+        pdf_fitted = norm.pdf(x,loc=means[i],scale=sds[i])
+        # original distribution
+        pdf = norm.pdf(x)
+        histdata=hist(hwlist[i],25, log=True)
+        title('HW=%d, Log Scales'%i)
+        xh = [0.5 * (histdata[1][r] + histdata[1][r+1]) for r in xrange(len(histdata[1])-1)]
+        binwidth = (max(xh) - min(xh)) / len(histdata[1])           
+        pdf_fitted2 = pdf_fitted * (len(hwlist[i]) * binwidth)
+        plot(x,pdf_fitted2,'r-')
+        ylabel('Occurances')
+        xlabel('Current Measurement (unitless, linear relation)')
+        ylim( (1, 100000))
+
+        figure()
+        histdata=hist(hwlist[i],25)
+        title('HW=%d, Linear Scales'%i)
+        xh = [0.5 * (histdata[1][r] + histdata[1][r+1]) for r in xrange(len(histdata[1])-1)]
+        binwidth = (max(xh) - min(xh)) / len(histdata[1])           
+        pdf_fitted2 = pdf_fitted * (len(hwlist[i]) * binwidth)
+        plot(x,pdf_fitted2,'r-')
+        ylabel('Occurances')
+        xlabel('Current Measurement (unitless, linear relation)')
+        
+
+    if plotNorms:
+        figure()
+        for i in range(0,9):
+            x = linspace(xlims[0],xlims[1],500)
+            # fitted distribution
+            pdf_fitted = norm.pdf(x,loc=means[i],scale=sds[i])
+            # original distribution
+            pdf = norm.pdf(x)
+
+            title('Plot of all Gaussian PDFs %s'%(titlesuffix))
+            plot(x,pdf_fitted,'r-')
+            xlabel('Current Measurement (unitless, linear relation)')
+
+    if plotMeans:
+        figure()
+        plot(range(0,9), means)
+        title('Measurement Mean vs. Hamming Weight')
+        xlabel('Hamming Weight of Measurement')
+        ylabel('Measurement Std-Dev')
+
+    if plotSDs:
+        figure()
+        plot(range(0,9), sds)
+        title('Measurement Std-Dev vs. Hamming Weight')
+        xlabel('Hamming Weight of Measurement')
+        ylabel('Measurement Mean (unitless, linear relation to current)')
+
+    if plotAutoCorr:
+        figure()
+        f, sb = subplots(3, 3, sharey='row') #sharex='col'
+        sb = sb.flatten()
+        f.suptitle('Auto-Correlation of Noise %s'%(titlesuffix), fontsize=14)
+        sb[3].set_ylabel('Auto-Correlation R[n], Normalized for R[0]=1.0')
+        sb[7].set_xlabel('Sample No.')
+        for i in range(0,9):
+            data = hwlist[i]
+
+            #Zero-Mean
+            data = data - means[i]
+
+            ac = autocorr(data)
+            ac = ac / ac[0]
+            sb[i].set_title('HW=%d'%(i))
+            sb[i].plot(range(0,len(data)),ac,)
+
+            #xmin, xmax = sb[i].get_xlim()
+            #print xmax
+
+            xl = sb[i].get_xticks()
+
+            xstr = []
+            for t in xl:
+                if t < 1000:
+                    s = "%d"%t
+                elif t < 10000:
+                    s = "%.1fk"%(t/1000.0)
+                else:
+                    s = "%dk"%(t/1000)
+                                    
+                xstr.append(s)
+
+            sb[i].set_xticklabels(xstr)
+            
+
+    show()
+
+def printUsage():
+    print ""
+    print ""
+    print "Plotting of Noise Distributions"
+    print "  by Colin O'Flynn"
+    print ""
+    print "Usage information: ./%s hwlistfile.npy bnum <options>"%sys.argv[0]
+    print "  Options can either be nothing, or specify which plots to enable"
+    print "  by list of 'True' or 'False' for each option. Available plots:"
+    print "    1. Histogram of all hamming weights"
+    print "    2. All gaussian-fitted results in one plot"
+    print "    3. Mean vs Hamming Weight"
+    print "    4. Std-Dev vs Hamming Weight"
+    print "    5. Auto-Correlation of each Hamming Weight"
+    print " e.g. to plot only gaussian fitting results:"
+    print "   ./%s hwlistfile.npy False True False False False"%sys.argv[0]
+
+if __name__ == "__main__":
+    if len(sys.argv) > 1:
+        if (sys.argv[1] == 'h') or (sys.argv[1] == '-h') or (sys.argv[1] == '--help'):
+            printUsage()
+            sys.exit()
+
+        hwlist = np.load(sys.argv[1])
+
+        plotinfo = [True]*5
+
+        if len(sys.argv) > 2:
+            if len(sys.argv) == 7:
+                for t in range(2,7):
+                    plotinfo[t-2] = sys.argv[t].lower() in ("yes", "true", "t", "1")
+            else:
+                printUsage()
+                sys.exit()
+
+        PlotOneHW(hwlist, plotHist=plotinfo[0], plotNorms=plotinfo[1], plotMeans=plotinfo[2], plotSDs=plotinfo[3], plotAutoCorr=plotinfo[4])
+    else:
+        #hwlist = np.load("hwlist_bnum=4.npy")
+        #PlotOneHW(hwlist)
+        #PlotOneHW(hwlist, plotHist=True, plotNorms=False, plotMeans=False, plotSDs=False, plotAutoCorr=False)
+    	
+        for bnum in range(0,16):
+            print "%3d "%bnum,
+            hwlist = np.load("aes256rsm-vcc-csi-hwlist/hwlist_bnum=%d.npy"%bnum)
+            PlotOneHW(hwlist, False, False, False, False, False)
+           