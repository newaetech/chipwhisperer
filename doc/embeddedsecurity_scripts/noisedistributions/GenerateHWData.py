#!/usr/bin/python
# -*- coding: utf-8 -*-
#
# Copyright (c) 2013, Colin O'Flynn <coflynn@newae.com>
# All rights reserved.
#
# Find this and more at newae.com - this file is part of the chipwhisperer
# project, http://www.assembla.com/spaces/chipwhisperer
#
#    chipwhisperer is free software: you can redistribute it and/or modify
#    it under the terms of the GNU General Public License as published by
#    the Free Software Foundation, either version 3 of the License, or
#    (at your option) any later version.
#
#    chipwhisperer is distributed in the hope that it will be useful,
#    but WITHOUT ANY WARRANTY; without even the implied warranty of
#    MERCHANTABILITY or FITNESS FOR A PARTICULAR PURPOSE.  See the
#    GNU Lesser General Public License for more details.
#
#    You should have received a copy of the GNU General Public License
#    along with chipwhisperer.  If not, see <http://www.gnu.org/licenses/>.
#=================================================

# This file takes a bunch of trace files, and generates lists of the measurement
# of current for each hamming weight (0,1,2,...,8). This can be used to then
# look for what the noise distribution is around each of the measurements, to
# check if we have gaussian noise as expected.
#
# Saves results in a .npy and .mat format (NumPY & MATLAB respectively) for
# processing.

import numpy as np
import scipy.io as sio
import os
import sys

sys.path.append('../../../software/analyzerv2')
sys.path.append('../../../software/common')
import attacks.models.AES128_8bit as AES128_8bit

def myFunc(directory, prefix, hwlist, bnum, ptlist):
    traces = np.load(directory + prefix + "traces.npy")
    textin = np.load(directory + prefix + "textin.npy")
    key = np.load(directory + prefix + "knownkey.npy")
    #Following may be required if traces differs from length of textin
    traces = traces[0:-1,:]

    for i,t in enumerate(textin):
<<<<<<< HEAD
        hwans = AES128_8bit.HypHW(t, None, key[bnum], bnum)
=======
        hwans = AAES128_8bit.HypHW(t, None, key[bnum], bnum)
>>>>>>> bfb7effa
        pt = traces[i, ptlist[bnum]]
        hwlist[hwans].append(pt)

    return hwlist

def main(tracedir, bnum, ptlist):    
    preflist = []
    #files = [f for f in os.listdir(tracedir) if os.path.isfile(f)]
    files = os.listdir(tracedir)
    for f in files:
        if "_traces.npy" in f:
            f = f.replace("traces.npy", "")
            preflist.append(f)

    if len(preflist) == 0:
        print "WARNING: No traces found. Check directory."

    hwlist = [[]]*9
    for i in range(0,9):
        hwlist[i] = []

    for indx,pref in enumerate(preflist):
        myFunc(tracedir, pref, hwlist, bnum, ptlist)
        print "File %d/%d"%(indx, len(preflist))

    sio.savemat("hwlist_bnum=%d.mat"%bnum, {'hwlist':hwlist, 'bnum':bnum})
    np.save("hwlist_bnum=%d"%bnum, hwlist)

if __name__ == "__main__":
    # Point this to the 500 000 traces recorded of AES-128 on Mega328P
    # Available from ChipWhisperer.com
    directory = "../../../software/scripting-examples/default-data-dir/traces-avr-aes128-gnd/"

    # Interesting points, each point corresponds to where in the point-list
    # we've found the expected correlation (e.g. peak). Note some of these
    # are possibly wrong (e.g. ptlist[3] is off). Was found manually by
    # running an attack, and looking where the correlation peak is.
    #ptlist = [26, 126, 301, 2594, 426, 526, 626, 726, 826, 926, 1025, 1126,
    #          1225, 1326, 1501, 1526]

<<<<<<< HEAD
    ptlist = [26, 126, 226, 326, 426, 526, 626, 726, 826, 926, 1026, 1126,
              1226, 1326, 1426, 1526]
=======
    #ptlist = [25, 125, 225, 325, 425, 525, 625, 725, 825, 926, 1025, 1125,
    #          1225, 1325, 1425, 1525]

    ptlist = range(26, 1600, 100)
>>>>>>> bfb7effa

    #Generate for one byte
    #main(directory, 5, ptlist)

    #Generate for all bytes. Takes a while.
    for bnum in range(0,8):
        main(directory, bnum, ptlist)
   

<|MERGE_RESOLUTION|>--- conflicted
+++ resolved
@@ -1,111 +1,102 @@
-#!/usr/bin/python
-# -*- coding: utf-8 -*-
-#
-# Copyright (c) 2013, Colin O'Flynn <coflynn@newae.com>
-# All rights reserved.
-#
-# Find this and more at newae.com - this file is part of the chipwhisperer
-# project, http://www.assembla.com/spaces/chipwhisperer
-#
-#    chipwhisperer is free software: you can redistribute it and/or modify
-#    it under the terms of the GNU General Public License as published by
-#    the Free Software Foundation, either version 3 of the License, or
-#    (at your option) any later version.
-#
-#    chipwhisperer is distributed in the hope that it will be useful,
-#    but WITHOUT ANY WARRANTY; without even the implied warranty of
-#    MERCHANTABILITY or FITNESS FOR A PARTICULAR PURPOSE.  See the
-#    GNU Lesser General Public License for more details.
-#
-#    You should have received a copy of the GNU General Public License
-#    along with chipwhisperer.  If not, see <http://www.gnu.org/licenses/>.
-#=================================================
-
-# This file takes a bunch of trace files, and generates lists of the measurement
-# of current for each hamming weight (0,1,2,...,8). This can be used to then
-# look for what the noise distribution is around each of the measurements, to
-# check if we have gaussian noise as expected.
-#
-# Saves results in a .npy and .mat format (NumPY & MATLAB respectively) for
-# processing.
-
-import numpy as np
-import scipy.io as sio
-import os
-import sys
-
-sys.path.append('../../../software/analyzerv2')
-sys.path.append('../../../software/common')
-import attacks.models.AES128_8bit as AES128_8bit
-
-def myFunc(directory, prefix, hwlist, bnum, ptlist):
-    traces = np.load(directory + prefix + "traces.npy")
-    textin = np.load(directory + prefix + "textin.npy")
-    key = np.load(directory + prefix + "knownkey.npy")
-    #Following may be required if traces differs from length of textin
-    traces = traces[0:-1,:]
-
-    for i,t in enumerate(textin):
-<<<<<<< HEAD
-        hwans = AES128_8bit.HypHW(t, None, key[bnum], bnum)
-=======
-        hwans = AAES128_8bit.HypHW(t, None, key[bnum], bnum)
->>>>>>> bfb7effa
-        pt = traces[i, ptlist[bnum]]
-        hwlist[hwans].append(pt)
-
-    return hwlist
-
-def main(tracedir, bnum, ptlist):    
-    preflist = []
-    #files = [f for f in os.listdir(tracedir) if os.path.isfile(f)]
-    files = os.listdir(tracedir)
-    for f in files:
-        if "_traces.npy" in f:
-            f = f.replace("traces.npy", "")
-            preflist.append(f)
-
-    if len(preflist) == 0:
-        print "WARNING: No traces found. Check directory."
-
-    hwlist = [[]]*9
-    for i in range(0,9):
-        hwlist[i] = []
-
-    for indx,pref in enumerate(preflist):
-        myFunc(tracedir, pref, hwlist, bnum, ptlist)
-        print "File %d/%d"%(indx, len(preflist))
-
-    sio.savemat("hwlist_bnum=%d.mat"%bnum, {'hwlist':hwlist, 'bnum':bnum})
-    np.save("hwlist_bnum=%d"%bnum, hwlist)
-
-if __name__ == "__main__":
-    # Point this to the 500 000 traces recorded of AES-128 on Mega328P
-    # Available from ChipWhisperer.com
-    directory = "../../../software/scripting-examples/default-data-dir/traces-avr-aes128-gnd/"
-
-    # Interesting points, each point corresponds to where in the point-list
-    # we've found the expected correlation (e.g. peak). Note some of these
-    # are possibly wrong (e.g. ptlist[3] is off). Was found manually by
-    # running an attack, and looking where the correlation peak is.
-    #ptlist = [26, 126, 301, 2594, 426, 526, 626, 726, 826, 926, 1025, 1126,
-    #          1225, 1326, 1501, 1526]
-
-<<<<<<< HEAD
-    ptlist = [26, 126, 226, 326, 426, 526, 626, 726, 826, 926, 1026, 1126,
-              1226, 1326, 1426, 1526]
-=======
-    #ptlist = [25, 125, 225, 325, 425, 525, 625, 725, 825, 926, 1025, 1125,
-    #          1225, 1325, 1425, 1525]
-
-    ptlist = range(26, 1600, 100)
->>>>>>> bfb7effa
-
-    #Generate for one byte
-    #main(directory, 5, ptlist)
-
-    #Generate for all bytes. Takes a while.
-    for bnum in range(0,8):
-        main(directory, bnum, ptlist)
-   
-
+#!/usr/bin/python
+# -*- coding: utf-8 -*-
+#
+# Copyright (c) 2013, Colin O'Flynn <coflynn@newae.com>
+# All rights reserved.
+#
+# Find this and more at newae.com - this file is part of the chipwhisperer
+# project, http://www.assembla.com/spaces/chipwhisperer
+#
+#    chipwhisperer is free software: you can redistribute it and/or modify
+#    it under the terms of the GNU General Public License as published by
+#    the Free Software Foundation, either version 3 of the License, or
+#    (at your option) any later version.
+#
+#    chipwhisperer is distributed in the hope that it will be useful,
+#    but WITHOUT ANY WARRANTY; without even the implied warranty of
+#    MERCHANTABILITY or FITNESS FOR A PARTICULAR PURPOSE.  See the
+#    GNU Lesser General Public License for more details.
+#
+#    You should have received a copy of the GNU General Public License
+#    along with chipwhisperer.  If not, see <http://www.gnu.org/licenses/>.
+#=================================================
+
+# This file takes a bunch of trace files, and generates lists of the measurement
+# of current for each hamming weight (0,1,2,...,8). This can be used to then
+# look for what the noise distribution is around each of the measurements, to
+# check if we have gaussian noise as expected.
+#
+# Saves results in a .npy and .mat format (NumPY & MATLAB respectively) for
+# processing.
+
+import numpy as np
+import scipy.io as sio
+import os
+import sys
+
+sys.path.append('../../../software/analyzerv2')
+sys.path.append('../../../software/common')
+import attacks.models.AES128_8bit as AES128_8bit
+
+def myFunc(directory, prefix, hwlist, bnum, ptlist):
+    traces = np.load(directory + prefix + "traces.npy")
+    textin = np.load(directory + prefix + "textin.npy")
+    key = np.load(directory + prefix + "knownkey.npy")
+    #Following may be required if traces differs from length of textin
+    traces = traces[0:-1,:]
+
+    for i,t in enumerate(textin):
+        hwans = AES128_8bit.HypHW(t, None, key[bnum], bnum)
+        pt = traces[i, ptlist[bnum]]
+        hwlist[hwans].append(pt)
+
+    return hwlist
+
+def main(tracedir, bnum, ptlist):    
+    preflist = []
+    #files = [f for f in os.listdir(tracedir) if os.path.isfile(f)]
+    files = os.listdir(tracedir)
+    for f in files:
+        if "_traces.npy" in f:
+            f = f.replace("traces.npy", "")
+            preflist.append(f)
+
+    if len(preflist) == 0:
+        print "WARNING: No traces found. Check directory."
+
+    hwlist = [[]]*9
+    for i in range(0,9):
+        hwlist[i] = []
+
+    for indx,pref in enumerate(preflist):
+        myFunc(tracedir, pref, hwlist, bnum, ptlist)
+        print "File %d/%d"%(indx, len(preflist))
+
+    sio.savemat("hwlist_bnum=%d.mat"%bnum, {'hwlist':hwlist, 'bnum':bnum})
+    np.save("hwlist_bnum=%d"%bnum, hwlist)
+
+if __name__ == "__main__":
+    # Point this to the 500 000 traces recorded of AES-128 on Mega328P
+    # Available from ChipWhisperer.com
+    directory = "../../../software/scripting-examples/default-data-dir/traces-avr-aes128-gnd/"
+
+    # Interesting points, each point corresponds to where in the point-list
+    # we've found the expected correlation (e.g. peak). Note some of these
+    # are possibly wrong (e.g. ptlist[3] is off). Was found manually by
+    # running an attack, and looking where the correlation peak is.
+    #ptlist = [26, 126, 301, 2594, 426, 526, 626, 726, 826, 926, 1025, 1126,
+    #          1225, 1326, 1501, 1526]
+
+    #ptlist = [25, 125, 225, 325, 425, 525, 625, 725, 825, 926, 1025, 1125,
+    #          1225, 1325, 1425, 1525]
+
+    ptlist = range(26, 1600, 100)
+
+    #Generate for one byte
+    #main(directory, 5, ptlist)
+
+    #Generate for all bytes. Takes a while.
+    for bnum in range(0,8):
+        main(directory, bnum, ptlist)
+   
+