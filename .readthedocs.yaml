version: 2

sphinx:
  builder: html
  configuration: docs/conf.py
  fail_on_warning: true

build:
  image: stable

python:
  version: 3.6
  install:
    - requirements: software/requirements.txt
    - method: setuptools
<<<<<<< HEAD
      path: software
=======
      path: software

submodules:
  include:
    - tutorials
  recursive: true
>>>>>>> e18c774f
<|MERGE_RESOLUTION|>--- conflicted
+++ resolved
@@ -13,13 +13,9 @@
   install:
     - requirements: software/requirements.txt
     - method: setuptools
-<<<<<<< HEAD
-      path: software
-=======
       path: software
 
 submodules:
   include:
     - tutorials
-  recursive: true
->>>>>>> e18c774f
+  recursive: true